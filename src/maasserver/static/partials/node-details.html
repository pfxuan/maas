--- conflicted
+++ resolved
@@ -123,11 +123,8 @@
                                         <span data-ng-if="action.option.name === 'mark-broken'">Mark {$ type_name $}</span>
                                         <span data-ng-if="action.option.name === 'mark-fixed'">Mark {$ type_name $}</span>
                                         <span data-ng-if="action.option.name === 'override-failed-testing'">Override failed testing</span>
-<<<<<<< HEAD
-=======
                                         <span data-ng-if="action.option.name === 'lock'">Lock {$ type_name $}</span>
                                         <span data-ng-if="action.option.name === 'unlock'">Unlock {$ type_name $}</span>
->>>>>>> 90f1ae56
                                         <span data-ng-if="action.option.name === 'delete'">Delete {$ type_name $}</span>
                                         <span data-ng-if="action.option.name === 'import-images'">Import images</span>
                                     </button>
@@ -592,11 +589,7 @@
             </div>
             <div class="row">
                 <div class="col-12 u-align--right ng-hide" data-ng-show="power.editing">
-<<<<<<< HEAD
-                    <button class="p-button--base"
-=======
                     <button class="p-button--base" type="button"
->>>>>>> 90f1ae56
                         data-ng-click="cancelEditPower()">Cancel</button>
                     <button class="p-button--positive"
                         data-ng-class="{ secondary: invalidPowerType() }"
@@ -1210,11 +1203,7 @@
                                     <div class="row">
                                         <hr />
                                         <div class="col-12 u-align--right">
-<<<<<<< HEAD
-                                            <button class="p-button--base" data-ng-click="cancel()">Cancel</button>
-=======
                                             <button class="p-button--base" type="button" data-ng-click="cancel()">Cancel</button>
->>>>>>> 90f1ae56
                                             <button class="p-button--positive u-no-margin--top"
                                                 data-ng-click="addBond()"
                                                 data-ng-disabled="cannotAddBond()">Save</button>
@@ -1606,11 +1595,7 @@
                                                 <p><span class="p-icon--warning">Warning:</span> Are you sure you want to unmount this filesystem?</p>
                                             </div>
                                             <div class="col-4 u-align--right">
-<<<<<<< HEAD
-                                                <button class="p-button--base" data-ng-click="filesystemCancel()">Cancel</button>
-=======
                                                 <button class="p-button--base" type="button" data-ng-click="filesystemCancel()">Cancel</button>
->>>>>>> 90f1ae56
                                                 <button class="p-button--neutral u-no-margin--top" data-ng-click="filesystemConfirmUnmount(filesystem)">Unmount</button>
                                             </div>
                                         </div>
@@ -1619,11 +1604,7 @@
                                                 <p><span class="p-icon--warning">Warning:</span> Are you sure you want to remove this {$ getRemoveTypeText(filesystem) $}?</p>
                                             </div>
                                             <div class="col-4 u-align--right">
-<<<<<<< HEAD
-                                                <button class="p-button--base" data-ng-click="filesystemCancel(filesystem)">Cancel</button>
-=======
                                                 <button class="p-button--base" type="button" data-ng-click="filesystemCancel(filesystem)">Cancel</button>
->>>>>>> 90f1ae56
                                                 <button class="p-button--negative u-no-margin--top" data-ng-click="filesystemConfirmDelete(filesystem)">Remove</button>
                                             </div>
                                         </div>
@@ -1682,11 +1663,7 @@
                                     <div class="row u-no-margin--top">
                                         <hr />
                                         <div class="u-align--right u-no-margin--top">
-<<<<<<< HEAD
-                                            <button class="p-button--base"
-=======
                                             <button class="p-button--base" type="button"
->>>>>>> 90f1ae56
                                                 data-ng-click="cancel()">Cancel</button>
                                             <button class="p-button--neutral u-no-margin--top ng-binding"
                                                 data-ng-disabled="!canMount()"
@@ -1756,11 +1733,7 @@
                                                     <p><span class="p-icon--warning">Warning:</span> Are you sure you want to delete this cache set?</p>
                                                 </div>
                                                 <div class="col-4 u-align--right">
-<<<<<<< HEAD
-                                                    <button class="p-button--base" data-ng-click="cacheSetCancel()">Cancel</button>
-=======
                                                     <button class="p-button--base" type="button" data-ng-click="cacheSetCancel()">Cancel</button>
->>>>>>> 90f1ae56
                                                     <button class="p-button--negative u-no-margin--top" data-ng-click="cacheSetConfirmDelete(cacheset)">Remove</button>
                                                 </div>
                                             </div>
@@ -1792,20 +1765,12 @@
                                         <span class="divide"> | </span>
                                         <a data-ng-click="tableInfo.column = 'serial'" data-ng-class="{'p-link--soft': tableInfo.column === 'serial'}">Serial</a>
                                     </th>
-<<<<<<< HEAD
-                                    <th class="col-1 u-align--center">Boot</th>
-                                    <th class="col-1">Size</th>
-                                    <th class="col-1">Device Type</th>
-                                    <th class="col-2">Filesystem</th>
-                                    <th class="col-2">Tags</th>
-=======
                                     <th class="col-1">Fireware version</th>
                                     <th class="col-1 u-align--center">Boot</th>
                                     <th class="col-1">Size</th>
                                     <th class="col-1">Device Type</th>
                                     <th class="col-1">Filesystem</th>
                                     <th class="col-1">Tags</th>
->>>>>>> 90f1ae56
                                     <th class="col-1">Health</th>
                                     <th class="col-1 u-align--center">Actions</th>
                                 </tr>
@@ -1835,10 +1800,7 @@
                                             data-ng-disabled="item.type === 'partition' || isAllStorageDisabled() || !isSuperUser()"
                                             data-ng-change="nameHasChanged(item)">
                                     </td>
-<<<<<<< HEAD
-=======
                                     <td class="col-1" aria-label="Firmware Version">{$ item.firmware_version $}</td>
->>>>>>> 90f1ae56
                                     <td class="col-1 u-align--center" aria-label="Boot">
                                         <input type="radio" name="boot-disk" id="{$ item.name $}-boot"
                                             data-ng-click="setAsBootDisk(item)"
@@ -1859,11 +1821,7 @@
                                     <td class="col-2" aria-label="Filesystem">
                                         <span data-ng-hide="availableMode === 'edit' && item.$selected">{$ item.fstype $}</span>
                                     </td>
-<<<<<<< HEAD
-                                    <td class="col-2" aria-label="Tags">
-=======
                                     <td class="col-1" aria-label="Tags">
->>>>>>> 90f1ae56
                                         <span class="table__tag" data-ng-repeat="tag in item.tags" data-ng-hide="item.$options.editingTags">
                                             <a href="#/node/?query=storage_tags:({$ tag.text $})">{$ tag.text $}</a>
                                         </span>
@@ -2186,11 +2144,7 @@
                                             <div data-ng-if="availableMode === 'edit'" class="row">
                                                 <hr />
                                                 <div class="col-12 u-align--right">
-<<<<<<< HEAD
-                                                    <button class="p-button--base" data-ng-click="availableCancel(item)">Cancel</button>
-=======
                                                     <button class="p-button--base" type="button" data-ng-click="availableCancel(item)">Cancel</button>
->>>>>>> 90f1ae56
                                                     <button class="p-button--positive u-no-margin--top"
                                                         data-ng-disabled="isMountPointInvalid(item.$options.mountPoint) || isNameInvalid(item)"
                                                         data-ng-click="availableConfirmEdit(item)">Save</button>
@@ -2201,22 +2155,14 @@
                                                     <p><span class="p-icon--warning">Warning:</span> Are you sure you want to remove this {$ getRemoveTypeText(item) $}?</p>
                                                 </div>
                                                 <div class="col-4 u-align--right">
-<<<<<<< HEAD
-                                                    <button class="p-button--base" data-ng-click="availableCancel(item)">Cancel</button>
-=======
                                                     <button class="p-button--base" type="button" data-ng-click="availableCancel(item)">Cancel</button>
->>>>>>> 90f1ae56
                                                     <button class="p-button--negative u-no-margin--top" data-ng-click="availableConfirmDelete(item)">Remove</button>
                                                 </div>
                                             </div>
                                             <div data-ng-if="availableMode === 'partition'" class="row">
                                                 <hr />
                                                 <div class="col-12 u-align--right">
-<<<<<<< HEAD
-                                                    <button class="p-button--base" data-ng-click="availableCancel(item)">Cancel</button>
-=======
                                                     <button class="p-button--base" type="button" data-ng-click="availableCancel(item)">Cancel</button>
->>>>>>> 90f1ae56
                                                     <button class="p-button--positive u-no-margin--top"
                                                         data-ng-disabled="isAddPartitionSizeInvalid(item) || isMountPointInvalid(item.$options.mountPoint)"
                                                         data-ng-click="availableConfirmPartition(item)">Add partition</button>
@@ -2225,11 +2171,7 @@
                                             <div data-ng-if="availableMode === 'logical-volume'" class="row">
                                                 <hr />
                                                 <div class="col-12 u-align--right">
-<<<<<<< HEAD
-                                                    <button class="p-button--base" data-ng-click="availableCancel(item)">Cancel</button>
-=======
                                                     <button class="p-button--base" type="button" data-ng-click="availableCancel(item)">Cancel</button>
->>>>>>> 90f1ae56
                                                     <button class="p-button--positive u-no-margin--top"
                                                         data-ng-disabled="isLogicalVolumeNameInvalid(item) || isAddLogicalVolumeSizeInvalid(item) || isMountPointInvalid(item.$options.mountPoint)"
                                                         data-ng-click="availableConfirmLogicalVolume(item)">Add logical volume</button>
@@ -2634,14 +2576,9 @@
                                     <span class="divide"> | </span>
                                     <a data-ng-click="tableInfo.column = 'serial'" data-ng-class="{'p-link--soft': tableInfo.column === 'serial'}">Serial</a>
                                 </th>
-<<<<<<< HEAD
-                                <th class="col-1 u-align--center">Boot</th>
-                                <th class="col-2">Device type</th>
-=======
                                 <th class="col-1">Fireware version</th>
                                 <th class="col-1 u-align--center">Boot</th>
                                 <th class="col-1">Device type</th>
->>>>>>> 90f1ae56
                                 <th class="col-3">Used for</th>
                                 <th class="col-3">Health</th>
                             </tr>
@@ -2658,10 +2595,7 @@
                                     <span data-ng-show="tableInfo.column === 'model'">{$ item.model $}</span>
                                     <span data-ng-show="tableInfo.column === 'serial'">{$ item.serial $}</span>
                                 </td>
-<<<<<<< HEAD
-=======
                                 <td class="col-1" aria-label="Firmware version">{$ item.firmware_version $}</td>
->>>>>>> 90f1ae56
                                 <td class="col-1 u-align--center" aria-label="Boot disk">
                                     <input type="radio" id="{$ item.name $}-boot" name="boot-disk"
                                         data-ng-click="setAsBootDisk(item)"
@@ -2670,11 +2604,7 @@
                                         data-ng-disabled="isBootDiskDisabled(item, 'used')">
                                     <label for="{$ item.name $}-boot"></label>
                                 </td>
-<<<<<<< HEAD
-                                <td class="col-2" aria-label="Device type">{$ getDeviceType(item) $}</td>
-=======
                                 <td class="col-1" aria-label="Device type">{$ getDeviceType(item) $}</td>
->>>>>>> 90f1ae56
                                 <td class="col-3" aria-label="Used for">{$ item.used_for $}</td>
                                 <td class="col-3" aria-label="Health">
                                     <span data-ng-if="item.type === 'physical'">
